--- conflicted
+++ resolved
@@ -1,13 +1,8 @@
 """Various helper objects."""
 
 from dataclasses import dataclass, field
-<<<<<<< HEAD
 from enum import Enum, IntEnum, auto
-from typing import List, Union, overload
-=======
-from enum import IntEnum, auto
 from typing import Iterable, List, Union, overload
->>>>>>> 00a37c19
 
 
 @dataclass
