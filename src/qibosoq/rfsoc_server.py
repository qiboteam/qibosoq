--- conflicted
+++ resolved
@@ -15,14 +15,11 @@
 from qibosoq.qick_programs import ExecutePulseSequence, ExecuteSingleSweep
 
 logger = logging.getLogger("__name__")
-<<<<<<< HEAD
+qick_logger = logging.getLogger("qick_program")
 
 
 # initialize QickSoc object (firmware and clocks)
 global_soc = QickSoc(bitfile="/home/xilinx/jupyter_notebooks/qick_111_rfbv1_mux.bit")
-=======
-qick_logger = logging.getLogger("qick_program")
->>>>>>> f0dfa84e
 
 
 class ConnectionHandler(BaseRequestHandler):
@@ -84,19 +81,12 @@
         try:
             data = self.receive_command()
             results = self.execute_program(data)
-<<<<<<< HEAD
         except Exception as exception:  # pylint: disable=bare-except
             logger.exception("")
             logger.error("Faling command: %s", data)
             results = exception
             global_soc.reset_gens()
 
-=======
-        except Exception as exception:
-            logger.exception("")
-            logger.error("Faling command: %s", data)
-            results = exception
->>>>>>> f0dfa84e
         self.request.sendall(pickle.dumps(results))
 
 
@@ -105,8 +95,4 @@
     TCPServer.allow_reuse_address = True
     with TCPServer((host, port), ConnectionHandler) as server:
         logger.info("Server listening, PID %d", os.getpid())
-        server.serve_forever()
-
-
-# initialize QickSoc object (firmware and clocks)
-global_soc = QickSoc()+        server.serve_forever()