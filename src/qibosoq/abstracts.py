"""Various heleper objects"""

from dataclasses import dataclass
from enum import Enum, auto
from typing import List, Union


@dataclass
class Config:
    """General RFSoC Configuration"""

<<<<<<< HEAD
    repetition_duration: int = 100  # relaxation time in us
    adc_trig_offset: int = 200  # adc clock
=======
    repetition_duration: int = 100_000
    adc_trig_offset: int = 200
>>>>>>> 41bfde33
    reps: int = 1000


@dataclass
class Qubit:
    """Qubit object, storing flux information"""

    bias: float = 0.0  # ampltitude factor
    dac: int = None  # dac connected to flux


@dataclass
class Pulse:
    """Abstract Pulse object"""

    frequency: float  # MHz
    amplitude: float  # ampltitude factor
    relative_phase: int  # degrees
    start: float  # us
    duration: float  # us

    name: str  # name of the pulse, typically a serial
    type: str  # 'readout', 'drive', 'flux'
    shape: str  # 'rectangular', 'gaussian', 'drag'

<<<<<<< HEAD
    dac: int  # dac port related
    adc: int = None  # adc port, for readout pulses


@dataclass
class Gaussian(Pulse):
    """Gaussian pulse, as defined in qibolab"""

    rel_sigma: float = None


@dataclass
class Rectangular(Pulse):
    """Rectangular pulse"""


@dataclass
class Drag(Pulse):
    """Gaussian pulse, sigma as defined in qibolab"""

    rel_sigma: float = None
=======
    name: str
    type: str

    shape: str = None
    rel_sigma: float = None
    sigma: float = None
>>>>>>> 41bfde33
    beta: float = None


class Parameter(Enum):
    """Available parameters for sweepers"""

    frequency = auto()
    amplitude = auto()
    relative_phase = auto()
    start = auto()

    bias = auto()


@dataclass
class Sweeper:
    """Sweeper object"""

    expts: int = None  # single number of points
    parameter: List[Parameter] = None  # parameters to sweep
    starts: List[Union[int, float]] = None  # list of start values
    stops: List[Union[int, float]] = None  # list of stops values
    indexes: List[int] = None  # list of the indexes of the sweeped pulses or qubits<|MERGE_RESOLUTION|>--- conflicted
+++ resolved
@@ -9,13 +9,8 @@
 class Config:
     """General RFSoC Configuration"""
 
-<<<<<<< HEAD
     repetition_duration: int = 100  # relaxation time in us
     adc_trig_offset: int = 200  # adc clock
-=======
-    repetition_duration: int = 100_000
-    adc_trig_offset: int = 200
->>>>>>> 41bfde33
     reps: int = 1000
 
 
@@ -41,36 +36,12 @@
     type: str  # 'readout', 'drive', 'flux'
     shape: str  # 'rectangular', 'gaussian', 'drag'
 
-<<<<<<< HEAD
-    dac: int  # dac port related
-    adc: int = None  # adc port, for readout pulses
-
-
-@dataclass
-class Gaussian(Pulse):
-    """Gaussian pulse, as defined in qibolab"""
-
-    rel_sigma: float = None
-
-
-@dataclass
-class Rectangular(Pulse):
-    """Rectangular pulse"""
-
-
-@dataclass
-class Drag(Pulse):
-    """Gaussian pulse, sigma as defined in qibolab"""
-
-    rel_sigma: float = None
-=======
     name: str
     type: str
 
     shape: str = None
     rel_sigma: float = None
     sigma: float = None
->>>>>>> 41bfde33
     beta: float = None
 
 
