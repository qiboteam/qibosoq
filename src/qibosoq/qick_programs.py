--- conflicted
+++ resolved
@@ -337,7 +337,6 @@
                 elif mode == "zero":
                     if self.is_qubit_bias_sweeped(idx):
                         self.non_sweeper_reg.set_to(0)
-                    # TODO if sweeped set register to zero bias reg
                     value = 0
                 else:
                     raise NotImplementedError(f"Mode {mode} not supported")
@@ -454,22 +453,14 @@
             # find page of sweeper pulse channel
             self.sweeper_page = self.ch_page(gen_ch)
 
-<<<<<<< HEAD
             # define start and step values
             start = self.sweeper.starts[0]
             step = self.sweeper.steps[0]
-=======
-        # define start and step values
-        local_oscillator = self.qubits[pulse.qubit].drive.local_oscillator
-        lo_freq = 0 if local_oscillator is None else local_oscillator._frequency
-        start = self.sweeper.starts[0] - lo_freq
-        step = self.sweeper.steps[0]
->>>>>>> 5c06f970
 
             # find register of sweeped parameter and assign start and step
             if is_freq:
                 local_oscillator = self.qubits[pulse.qubit].drive.local_oscillator
-                lo_freq = 0 if local_oscillator is None else local_oscillator.frequency
+                lo_freq = 0 if local_oscillator is None else local_oscillator._frequency
                 start = self.sweeper.starts[0] - lo_freq
 
                 self.sweeper_reg = self.sreg(gen_ch, "freq")
