--- conflicted
+++ resolved
@@ -444,16 +444,8 @@
             ro_ch = self.qubits[pulse.qubit].readout.ports[0][1]
             gen_ch = qd_ch if pulse.type is PulseType.DRIVE else ro_ch
 
-<<<<<<< HEAD
-        # define start and step values
-        local_oscillator = self.qubits[pulse.qubit].drive.local_oscillator
-        lo_freq = 0 if local_oscillator is None else local_oscillator.frequency
-        start = self.sweeper.starts[0] - lo_freq
-        step = self.sweeper.steps[0]
-=======
             # find page of sweeper pulse channel
             self.sweeper_page = self.ch_page(gen_ch)
->>>>>>> 04250521
 
             # define start and step values
             start = self.sweeper.starts[0]
@@ -461,6 +453,10 @@
 
             # find register of sweeped parameter and assign start and step
             if is_freq:
+                local_oscillator = self.qubits[pulse.qubit].drive.local_oscillator
+                lo_freq = 0 if local_oscillator is None else local_oscillator.frequency
+                start = self.sweeper.starts[0] - lo_freq
+
                 self.sweeper_reg = self.sreg(gen_ch, "freq")
                 self.cfg["start"] = self.soc.freq2reg(start * HZ_TO_MHZ, gen_ch)
                 self.cfg["step"] = self.soc.freq2reg(step * HZ_TO_MHZ, gen_ch)
