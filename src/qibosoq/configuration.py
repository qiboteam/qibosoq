"""Qibosoq configuration file"""
import os


def from_env(name, default=None):
    return os.getenv(f"QIBOSOQ_{name}", default)


HOST = from_env("HOST", "192.168.0.81")
"""Server address"""

PORT = int(from_env("PORT", 6000))
"""Port of the server"""

MAIN_LOGGER_FILE = from_env("MAIN_LOGGER_FILE", "/home/xilinx/logs/qibosoq.log")
"""Main logger file"""

MAIN_LOGGER_NAME = from_env("MAIN_LOGGER_NAME", "qibosoq_logger")
"""Main logger name"""

PROGRAM_LOGGER_FILE = from_env("PROGRAM_LOGGER_FILE", "/home/xilinx/logs/program.log")
"""Program logger file"""

PROGRAM_LOGGER_NAME = from_env("PROGRAM_LOGGER_NAME", "qick_program")
"""Program logger name"""

QICKSOC_LOCATION = from_env("BITSTREAM", "/home/xilinx/jupyter_notebooks/qick_111_rfbv1_mux.bit")
"""Path of the qick bitstream to load"""
<<<<<<< HEAD
if "QICKSOC_LOCATION" in os.environ:
    QICKSOC_LOCATION = os.environ["QICKSOC_LOCATION"]
IS_MULTIPLEXED = True  # TODO this should be written in bitstream
"""Whether the readout is multiplexed or not"""
if "QIBOSOQ_IS_MULTIPLEXED" in os.environ:
    IS_MULTIPLEXED = os.environ["QIBOSOQ_IS_MULTIPLEXED"] == "True"
=======

IS_MULTIPLEXED = from_env("IS_MULTIPLEXED", "True") == "True"  # TODO this should be written in bitstream
"""Whether the readout is multiplexed or not"""
>>>>>>> 16679989
<|MERGE_RESOLUTION|>--- conflicted
+++ resolved
@@ -26,15 +26,6 @@
 
 QICKSOC_LOCATION = from_env("BITSTREAM", "/home/xilinx/jupyter_notebooks/qick_111_rfbv1_mux.bit")
 """Path of the qick bitstream to load"""
-<<<<<<< HEAD
-if "QICKSOC_LOCATION" in os.environ:
-    QICKSOC_LOCATION = os.environ["QICKSOC_LOCATION"]
-IS_MULTIPLEXED = True  # TODO this should be written in bitstream
-"""Whether the readout is multiplexed or not"""
-if "QIBOSOQ_IS_MULTIPLEXED" in os.environ:
-    IS_MULTIPLEXED = os.environ["QIBOSOQ_IS_MULTIPLEXED"] == "True"
-=======
 
 IS_MULTIPLEXED = from_env("IS_MULTIPLEXED", "True") == "True"  # TODO this should be written in bitstream
-"""Whether the readout is multiplexed or not"""
->>>>>>> 16679989
+"""Whether the readout is multiplexed or not"""