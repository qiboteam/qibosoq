--- conflicted
+++ resolved
@@ -27,13 +27,9 @@
 class BaseProgram(ABC, QickProgram):
     """Abstract class for QickPrograms."""
 
-<<<<<<< HEAD
-    def __init__(self, soc: QickSoc, qpcfg: Config, sequence: List[Element], qubits: List[Qubit]):
-=======
     def __init__(
-        self, soc: QickSoc, qpcfg: Config, sequence: List[Pulse], qubits: List[Qubit]
+        self, soc: QickSoc, qpcfg: Config, sequence: List[Element], qubits: List[Qubit]
     ):
->>>>>>> e064f42a
         """In this function we define the most important settings.
 
         In detail:
@@ -57,13 +53,9 @@
 
         # mux settings
         self.is_mux = qibosoq_cfg.IS_MULTIPLEXED
-<<<<<<< HEAD
-        self.readouts_per_experiment = len([elem for elem in self.sequence if elem.type == "readout"])
-=======
         self.readouts_per_experiment = len(
-            [pulse for pulse in self.sequence if pulse.type == "readout"]
+            [elem for elem in self.sequence if elem.type == "readout"]
         )
->>>>>>> e064f42a
 
         self.relax_delay = self.us2cycles(qpcfg.repetition_duration)
         self.syncdelay = self.us2cycles(0)
@@ -102,17 +94,9 @@
     def declare_readout_freq(self):
         """Declare ADCs downconversion frequencies."""
         adc_ch_already_declared = []
-<<<<<<< HEAD
         for readout in (elem for elem in self.sequence if elem.type == "readout"):
             adc_ch = readout.adc
             ro_ch = readout.dac
-=======
-        for readout_pulse in (
-            pulse for pulse in self.sequence if pulse.type == "readout"
-        ):
-            adc_ch = readout_pulse.adc
-            ro_ch = readout_pulse.dac
->>>>>>> e064f42a
             if adc_ch not in adc_ch_already_declared:
                 adc_ch_already_declared.append(adc_ch)
                 length = self.soc.us2cycles(readout.duration, gen_ch=ro_ch)
@@ -212,16 +196,12 @@
         if self.is_mux:
             if elem in muxed_pulses_executed:
                 return
-<<<<<<< HEAD
-
-            idx_mux = next(idx for idx, mux_time in enumerate(self.multi_ro_pulses) if elem in mux_time)
-=======
+
             idx_mux = next(
                 idx
                 for idx, mux_time in enumerate(self.multi_ro_pulses)
-                if pulse in mux_time
+                if elem in mux_time
             )
->>>>>>> e064f42a
             self.add_muxed_readout_to_register(self.multi_ro_pulses[idx_mux])
             muxed_ro_executed_indexes.append(idx_mux)
             for ro_pulse in self.multi_ro_pulses[idx_mux]:
