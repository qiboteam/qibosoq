--- conflicted
+++ resolved
@@ -8,7 +8,6 @@
 import numpy as np
 import numpy.typing as npt
 from qick import QickProgram, QickSoc
-from qick.qick_asm import QickRegister
 
 import qibosoq.configuration as qibosoq_cfg
 from qibosoq.components.base import Config, Qubit
@@ -195,39 +194,6 @@
             syncdelay=self.syncdelay,
         )
 
-<<<<<<< HEAD
-=======
-    def body(self, wait: bool = True):
-        """Execute sequence of pulses.
-
-        For each pulses calls the add_pulse_to_register function (if not already registered)
-        before firing it. If the pulse is a readout, it does a measurement and does
-        not wait for the end of it. At the end of the sequence wait for meas and clock.
-        """
-        # in the form of {dac_number_0: last_pulse_of_dac_0, ...}
-        last_pulse_registered = {}
-        muxed_pulses_executed = []
-        muxed_ro_executed_indexes = []
-
-        for pulse in self.sequence:
-            # wait the needed wait time so that the start is timed correctly
-            if isinstance(pulse.start_delay, QickRegister):
-                self.sync(pulse.start_delay.page, pulse.start_delay.addr)
-            else:  # assume is number
-                delay_start = self.soc.us2cycles(pulse.start_delay)
-                if delay_start != 0:
-                    self.synci(delay_start)
-
-            if pulse.type == "drive":
-                self.execute_drive_pulse(pulse, last_pulse_registered)
-            elif pulse.type == "readout":
-                self.execute_readout_pulse(pulse, muxed_pulses_executed, muxed_ro_executed_indexes)
-
-        self.wait_all()
-        if wait:
-            self.sync_all(self.relax_delay)
-
->>>>>>> e55130a4
     # pylint: disable=unexpected-keyword-arg, arguments-renamed
     def acquire(
         self,
