--- conflicted
+++ resolved
@@ -13,14 +13,10 @@
 from qibosoq.components.pulses import (
     Arbitrary,
     Drag,
-<<<<<<< HEAD
     Element,
+    FlatTop,
     Gaussian,
     Measurement,
-=======
-    FlatTop,
-    Gaussian,
->>>>>>> 5d8d2467
     Pulse,
     Rectangular,
 )
@@ -126,20 +122,7 @@
         us_length = pulse.duration
         soc_length = self.soc.us2cycles(us_length, gen_ch=gen_ch)
 
-<<<<<<< HEAD
-        if isinstance(pulse, Rectangular):
-            self.set_pulse_registers(
-                ch=gen_ch,
-                style="const",
-                freq=freq,
-                phase=phase,
-                gain=gain,
-                length=soc_length,
-            )
-            return
-=======
         name = pulse.waveform_name
->>>>>>> 5d8d2467
 
         if name is not None and name not in self.registered_waveforms[gen_ch]:
             if isinstance(pulse, Gaussian):
@@ -195,13 +178,8 @@
 
     def execute_readout_pulse(
         self,
-<<<<<<< HEAD
         elem: Element,
         muxed_pulses_executed: List[Element],
-=======
-        pulse: Pulse,
-        muxed_pulses_executed: List[Pulse],
->>>>>>> 5d8d2467
         muxed_ro_executed_indexes: List[int],
     ):
         """Register a readout pulse and perform a measurement."""
