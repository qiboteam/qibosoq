--- conflicted
+++ resolved
@@ -9,11 +9,13 @@
 
 import qibosoq.configuration as qibosoq_cfg
 from qibosoq.components.base import Config, Qubit
-<<<<<<< HEAD
-from qibosoq.components.pulses import Element, FluxExponential, Pulse, Rectangular
-=======
-from qibosoq.components.pulses import Arbitrary, FluxExponential, Pulse, Rectangular
->>>>>>> 5d8d2467
+from qibosoq.components.pulses import (
+    Arbitrary,
+    Element,
+    FluxExponential,
+    Pulse,
+    Rectangular,
+)
 from qibosoq.programs.base import BaseProgram
 
 logger = logging.getLogger(qibosoq_cfg.MAIN_LOGGER_NAME)
