--- conflicted
+++ resolved
@@ -31,11 +31,7 @@
         self,
         soc: QickSoc,
         qpcfg: Config,
-<<<<<<< HEAD
         sequence: List[Element],
-=======
-        sequence: List[Pulse],
->>>>>>> 5d8d2467
         qubits: List[Qubit],
         *sweepers: Sweeper,
     ):
@@ -99,29 +95,11 @@
                     sweeper.expts,  # number of points
                 )
                 sweep_list.append(new_sweep)
-<<<<<<< HEAD
         else:
             for idx, jdx in enumerate(sweeper.indexes):
                 pulse = self.sequence[jdx]
                 assert isinstance(pulse, Pulse)
                 gen_ch = pulse.dac
-
-                sweep_type = sweeper.parameters[idx].value
-                register = self.get_gen_reg(gen_ch, sweep_type)
-
-                if sweeper.parameters[idx] is Parameter.AMPLITUDE:
-                    max_gain = int(self.soccfg["gens"][gen_ch]["maxv"])
-                    starts = (sweeper.starts * max_gain).astype(int)
-                    stops = (sweeper.stops * max_gain).astype(int)
-                else:
-                    starts = sweeper.starts
-                    stops = sweeper.stops
-                    if sweeper.parameters[idx] is Parameter.DELAY:
-                        # define a new register for the delay
-                        register = self.new_gen_reg(gen_ch, reg_type="time", tproc_reg=True)
-                        pulse.start_delay = register
-=======
->>>>>>> 5d8d2467
 
             self.add_sweep(merge_sweeps(sweep_list))
             return
