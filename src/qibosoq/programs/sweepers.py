--- conflicted
+++ resolved
@@ -66,18 +66,12 @@
         """
         sweep_list = []
         sweeper.parameters = [Parameter(par) for par in sweeper.parameters]
-<<<<<<< HEAD
-        sweeper.starts = np.array(sweeper.starts)
-        sweeper.stops = np.array(sweeper.stops)
-
-        self.check_validity_sweep(sweeper)
-=======
 
         if not isinstance(sweeper.starts, np.ndarray):
             sweeper.starts = np.array(sweeper.starts)
         if not isinstance(sweeper.stops, np.ndarray):
             sweeper.stops = np.array(sweeper.stops)
->>>>>>> 71f3a80b
+        self.check_validity_sweep(sweeper)
 
         if sweeper.parameters[0] is Parameter.BIAS:
             for idx, jdx in enumerate(sweeper.indexes):
