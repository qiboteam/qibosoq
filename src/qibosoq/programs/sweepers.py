--- conflicted
+++ resolved
@@ -63,17 +63,8 @@
         Args:
             sweeper: single qibolab sweeper object to register
         """
+        self.check_validity_sweep(sweeper)
         sweep_list = []
-<<<<<<< HEAD
-        sweeper.parameters = [Parameter(par) for par in sweeper.parameters]
-
-        if not isinstance(sweeper.starts, np.ndarray):
-            sweeper.starts = np.array(sweeper.starts)
-        if not isinstance(sweeper.stops, np.ndarray):
-            sweeper.stops = np.array(sweeper.stops)
-        self.check_validity_sweep(sweeper)
-=======
->>>>>>> ce76f22a
 
         if sweeper.parameters[0] is Parameter.BIAS:
             for idx, jdx in enumerate(sweeper.indexes):
