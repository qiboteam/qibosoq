--- conflicted
+++ resolved
@@ -176,22 +176,6 @@
         type="drive",
         dac=3,
         adc=0,
-<<<<<<< HEAD
-        shape="rectangular",
-    )
-    pulse3 = Pulse(
-        frequency=100,
-        amplitude=0.1,
-        relative_phase=0,
-        start_delay=0,
-        duration=0.04,
-        name="pulse2",
-        type="drive",
-        dac=3,
-        adc=0,
-        shape="test-non-existance",
-=======
->>>>>>> af13fbbd
     )
 
     execute_pulse_sequence.add_pulse_to_register(pulse0)
